--- conflicted
+++ resolved
@@ -1,16 +1,13 @@
 # OpenCore Legacy Patcher changelog
 
 ## 0.3.1
-- Allow for setting custom SIP values via TUI
-<<<<<<< HEAD
 - Increment Binaries:
   - OpenCorePkg 0.7.4 release
   - RestrictEvents 1.0.5 release
-=======
+- Allow for setting custom SIP values via TUI
 - Drop `CSR_ALLOW_EXECUTABLE_POLICY_OVERRIDE` requirement for root patching
   - Lowers default SIP Disabled value to 0xA03
 - Remove legacy GMUX patch set for MacBookPro5,x machines due to instabilites
->>>>>>> 6bc36c73
 
 ## 0.3.0
 - Fix Nvidia Tesla Acceleration in Monterey Beta 7+
