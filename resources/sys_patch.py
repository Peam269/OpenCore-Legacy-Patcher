# Framework for mounting and patching macOS root volume
# Copyright (C) 2020-2021, Dhinak G, Mykola Grymalyuk
# Missing Features:
# - Full System/Library Snapshotting (need to research how Apple achieves this)
#   - Temporary Work-around: sudo bless --mount /System/Volumes/Update/mnt1 --bootefi --last-sealed-snapshot
# - Work-around battery throttling on laptops with no battery (IOPlatformPluginFamily.kext/Contents/PlugIns/ACPI_SMC_PlatformPlugin.kext/Contents/Resources/)

import os
import shutil
import subprocess
import zipfile
from pathlib import Path

from resources import constants, device_probe, utilities
from data import sip_data, sys_patch_data, model_array


class PatchSysVolume:
    def __init__(self, model, versions):
        self.model = model
        self.constants: constants.Constants() = versions
        self.computer = self.constants.computer
        self.root_mount_path = None
        self.sip_enabled = True
        self.sbm_enabled = True
        self.amfi_enabled = True
        self.fv_enabled = True
        self.dosdude_patched = True
        self.nvidia_legacy = False
        self.kepler_gpu = False
        self.amd_ts1 = False
        self.amd_ts2 = False
        self.iron_gpu = False
        self.sandy_gpu = False
        self.ivy_gpu = False
        self.brightness_legacy = False
        self.legacy_audio = False
        self.legacy_wifi = False
        self.legacy_gmux = False
        self.added_legacy_kexts = False
        self.amfi_must_disable = False
        self.check_board_id = False
        self.bad_board_id = False
        self.no_patch = True
        self.validate = False
        self.supports_metal = False

        if self.constants.detected_os > self.constants.catalina:
            # Big Sur and newer use APFS snapshots
            self.mount_location = "/System/Volumes/Update/mnt1"
        else:
            self.mount_location = ""
        self.mount_coreservices = f"{self.mount_location}/System/Library/CoreServices"
        self.mount_extensions = f"{self.mount_location}/System/Library/Extensions"
        self.mount_frameworks = f"{self.mount_location}/System/Library/Frameworks"
        self.mount_lauchd = f"{self.mount_location}/System/Library/LaunchDaemons"
        self.mount_private_frameworks = f"{self.mount_location}/System/Library/PrivateFrameworks"
        self.mount_libexec = f"{self.mount_location}/usr/libexec"
        self.mount_extensions_mux = f"{self.mount_location}/System/Library/Extensions/AppleGraphicsControl.kext/Contents/PlugIns/"

    def find_mount_root_vol(self, patch):
        self.root_mount_path = utilities.get_disk_path()
        if self.root_mount_path.startswith("disk"):
            if self.constants.detected_os == self.constants.catalina and self.validate is False:
                print("- Mounting Catalina Root Volume as writable")
                utilities.elevated(["mount", "-uw", f"{self.mount_location}/"], stdout=subprocess.PIPE).stdout.decode().strip().encode()
            print(f"- Found Root Volume at: {self.root_mount_path}")
            if Path(self.mount_extensions).exists():
                print("- Root Volume is already mounted")
                if patch is True:
                    if self.constants.detected_os < self.constants.big_sur or (self.constants.detected_os == self.constants.big_sur and utilities.check_seal() is True):
                        self.backup_volume()
                    self.patch_root_vol()
                    return True
                else:
                    self.unpatch_root_vol()
                    return True
            else:
                if self.constants.detected_os > self.constants.catalina:
                    print("- Mounting APFS Snapshot as writable")
                    utilities.elevated(["mount", "-o", "nobrowse", "-t", "apfs", f"/dev/{self.root_mount_path}", self.mount_location], stdout=subprocess.PIPE).stdout.decode().strip().encode()
                if Path(self.mount_extensions).exists():
                    print("- Successfully mounted the Root Volume")
                    if patch is True:
                        if self.constants.detected_os < self.constants.big_sur or (self.constants.detected_os == self.constants.big_sur and utilities.check_seal() is True):
                            self.backup_volume()
                        self.patch_root_vol()
                        return True
                    else:
                        self.unpatch_root_vol()
                        return True
                else:
                    print("- Failed to mount the Root Volume")
                    print("- Recommend rebooting the machine and trying to patch again")
                    if self.constants.gui_mode is False:
                        input("- Press [ENTER] to exit: ")
        else:
            print("- Could not find root volume")
            if self.constants.gui_mode is False:
                input("- Press [ENTER] to exit: ")

    def backup_volume(self):
        for location in sys_patch_data.BackupLocations:
            utilities.cls()
            print("Backing up root volume before patching (This may take some time)")
            print(f"- Attempting to backup {location}")
            location_zip = f"{location}-Backup.zip"
            location_zip_path = Path(self.mount_location) / Path(location_zip)

            if location_zip_path.exists():
                print(f"- Found existing {location_zip}, skipping")
            else:
                print(f"- Backing up {location}")
                # cp -r ./Extensions ./Extensions-Backup
                # ditto -c -k --sequesterRsrc --keepParent ./Extensions-Backup ./Extensions-Backup.zip
                # rm -r ./Extensions-Backup

                print("- Creating Backup folder")
                utilities.process_status(
                    utilities.elevated(
                        ["cp", "-r", f"{self.mount_location}/{location}", f"{self.mount_location}/{location}-Backup"],
                        stdout=subprocess.PIPE,
                        stderr=subprocess.STDOUT,
                    )
                )
                print("- Zipping Backup folder")
                utilities.process_status(
                    utilities.elevated(
                        ["ditto", "-c", "-k", "--sequesterRsrc", "--keepParent", f"{self.mount_location}/{location}-Backup", f"{self.mount_location}/{location_zip}"],
                        stdout=subprocess.PIPE,
                        stderr=subprocess.STDOUT,
                    )
                )

                print("- Removing Backup folder")
                utilities.process_status(
                    utilities.elevated(
                        ["rm", "-r", f"{self.mount_location}/{location}-Backup"],
                        stdout=subprocess.PIPE,
                        stderr=subprocess.STDOUT,
                    )
                )

    def manual_root_patch_revert(self):
        print("- Attempting to revert patches")
        if (Path(self.mount_location) / Path("/System/Library/Extensions-Backup.zip")).exists():
            print("- Verified manual unpatching is available")

            for location in sys_patch_data.BackupLocations:
                utilities.cls()
                print("Reverting root volume patches (This may take some time)")

                print(f"- Attempting to unpatch {location}")
                location_zip = f"/{location}-Backup.zip"
                location_zip_path = Path(self.mount_location) / Path(location_zip)
                location_old_path = Path(self.mount_location) / Path(location)

                if "PrivateFrameworks" in location:
                    copy_path = Path(self.mount_location) / Path("/System/Library/PrivateFrameworks")
                elif "Frameworks" in location:
                    copy_path = Path(self.mount_location) / Path("/System/Library/Frameworks")
                else:
                    copy_path = Path(self.mount_location) / Path("/System/Library")

                if location_zip_path.exists():
                    print(f"- Found {location_zip}")

                    print(f"- Unzipping {location_zip}")
                    utilities.process_status(utilities.elevated(["unzip", location_zip_path, "-d", copy_path], stdout=subprocess.PIPE, stderr=subprocess.STDOUT))

                    if location_old_path.exists():
                        print(f"- Renaming {location}")
                        utilities.process_status(utilities.elevated(["mv", location_old_path, f"{location_old_path}-Patched"], stdout=subprocess.PIPE, stderr=subprocess.STDOUT))

                    print(f"- Renaming {location}-Backup")
                    utilities.process_status(utilities.elevated(["mv", f"{location_old_path}-Backup", location_old_path], stdout=subprocess.PIPE, stderr=subprocess.STDOUT))

                    print(f"- Removing {location_old_path}-Patched")
                    utilities.process_status(utilities.elevated(["rm", "-r", f"{location_old_path}-Patched"], stdout=subprocess.PIPE, stderr=subprocess.STDOUT))

                    # ditto will create a '__MACOSX' folder
                    # print("- Removing __MACOSX folder")
                    # utilities.process_status(utilities.elevated(["rm", "-r", f"{copy_path}/__MACOSX"], stdout=subprocess.PIPE, stderr=subprocess.STDOUT))

                else:
                    print(f"- Failed to find {location_zip}, unable to unpatch")
            if self.validate is False:
                self.rebuild_snapshot()
        else:
            print("- Could not find Extensions.zip, cannot manually unpatch root volume")

    def unpatch_root_vol(self):
        if self.constants.detected_os > self.constants.catalina:
            print("- Reverting to last signed APFS snapshot")
            result = utilities.elevated(["bless", "--mount", self.mount_location, "--bootefi", "--last-sealed-snapshot"], stdout=subprocess.PIPE, stderr=subprocess.STDOUT)
            if result.returncode != 0:
                print("- Unable to revert root volume patches")
                print("Reason for unpatch Failure:")
                print(result.stdout.decode())
                print("- Failed to revert snapshot via bless, falling back on manual restoration")
                self.manual_root_patch_revert()
            else:
                print("- Unpatching complete")
                print("\nPlease reboot the machine for patches to take effect")
        else:
            self.manual_root_patch_revert()

    def rebuild_snapshot(self):
        if self.constants.gui_mode is False:
            input("Press [ENTER] to continue with cache rebuild: ")
        print("- Rebuilding Kernel Cache (This may take some time)")
        if self.constants.detected_os > self.constants.catalina:
            result = utilities.elevated(["kmutil", "install", "--volume-root", self.mount_location, "--update-all"], stdout=subprocess.PIPE, stderr=subprocess.STDOUT)
        else:
            result = utilities.elevated(["kextcache", "-i", f"{self.mount_location}/"], stdout=subprocess.PIPE, stderr=subprocess.STDOUT)

        # kextcache always returns 0, even if it fails
        # Check the output for 'KernelCache ID' to see if the cache was successfully rebuilt
        if result.returncode != 0 or (self.constants.detected_os < self.constants.catalina and "KernelCache ID" not in result.stdout.decode()):
            self.success_status = False
            print("- Unable to build new kernel cache")
            print("\nPlease report this to Github")
            print("Reason for Patch Failure:")
            print(result.stdout.decode())
            print("")
            print("\nPlease reboot the machine to avoid potential issues rerunning the patcher")
            if self.constants.gui_mode is False:
                input("Press [ENTER] to continue")
        else:
            self.success_status = True
            print("- Successfully built new kernel cache")
            if self.constants.gui_mode is False:
                if self.constants.detected_os > self.constants.catalina:
                    input("Press [ENTER] to continue with snapshotting")
                else:
                    input("Press [ENTER] to continue with kernel and dyld cache merging")
            if self.constants.detected_os > self.constants.catalina:
                print("- Creating new APFS snapshot")
                utilities.elevated(["bless", "--folder", f"{self.mount_location}/System/Library/CoreServices", "--bootefi", "--create-snapshot"], stdout=subprocess.PIPE).stdout.decode().strip().encode()
                self.unmount_drive()
            else:
                if self.constants.detected_os == self.constants.catalina:
                    print("- Merging kernel cache")
                    utilities.process_status(utilities.elevated(["kcditto"], stdout=subprocess.PIPE, stderr=subprocess.STDOUT))
                print("- Merging dyld cache")
                utilities.process_status(utilities.elevated(["update_dyld_shared_cache", "-root", f"{self.mount_location}/"]))
            print("- Patching complete")
            print("\nPlease reboot the machine for patches to take effect")
            if self.amd_ts2 is True and self.constants.allow_ts2_accel is True:
                print(
                    """\nPlease note that with ATI TeraScale 2 GPUs, you may experience colour strobing
on reboot. Please use SwitchResX or ResXtreme to force 1 million colours on your
monitor to fix this. If you are epileptic, please ask for someone to aid you or
set million colour before rebooting"""
                )
            if self.constants.gui_mode is False:
                input("\nPress [ENTER] to continue")

    def unmount_drive(self):
        print("- Unmounting Root Volume (Don't worry if this fails)")
        utilities.elevated(["diskutil", "unmount", self.root_mount_path], stdout=subprocess.PIPE).stdout.decode().strip().encode()
    
    def delete_old_binaries(self, vendor_patch):
        for delete_current_kext in vendor_patch:
            delete_path = Path(self.mount_extensions) / Path(delete_current_kext)
            if Path(delete_path).exists():
                print(f"- Deleting {delete_current_kext}")
                utilities.process_status(utilities.elevated(["rm", "-R", delete_path], stdout=subprocess.PIPE, stderr=subprocess.STDOUT))
            else:
                print(f"- Couldn't find {delete_current_kext}, skipping")

    def add_new_binaries(self, vendor_patch, vendor_location):
        for add_current_kext in vendor_patch:
            existing_path = Path(self.mount_extensions) / Path(add_current_kext)
            if Path(existing_path).exists():
                print(f"- Found conflicting kext, Deleting Root Volume's {add_current_kext}")
                utilities.process_status(utilities.elevated(["rm", "-R", existing_path], stdout=subprocess.PIPE, stderr=subprocess.STDOUT))
            print(f"- Adding {add_current_kext}")
            utilities.process_status(utilities.elevated(["cp", "-R", f"{vendor_location}/{add_current_kext}", self.mount_extensions], stdout=subprocess.PIPE, stderr=subprocess.STDOUT))
            utilities.process_status(utilities.elevated(["chmod", "-Rf", "755", f"{self.mount_extensions}/{add_current_kext}"], stdout=subprocess.PIPE, stderr=subprocess.STDOUT))
            utilities.process_status(utilities.elevated(["chown", "-Rf", "root:wheel", f"{self.mount_extensions}/{add_current_kext}"], stdout=subprocess.PIPE, stderr=subprocess.STDOUT))


    def add_brightness_patch(self):
        self.delete_old_binaries(sys_patch_data.DeleteBrightness)
        self.add_new_binaries(sys_patch_data.AddBrightness, self.constants.legacy_brightness)
        utilities.elevated(["rsync", "-r", "-i", "-a", f"{self.constants.payload_apple_private_frameworks_path_brightness}/", self.mount_private_frameworks], stdout=subprocess.PIPE)
        utilities.process_status(utilities.elevated(["chmod", "-Rf", "755", f"{self.mount_private_frameworks}/DisplayServices.framework"], stdout=subprocess.PIPE, stderr=subprocess.STDOUT))
        utilities.process_status(utilities.elevated(["chown", "-Rf", "root:wheel", f"{self.mount_private_frameworks}/DisplayServices.framework"], stdout=subprocess.PIPE, stderr=subprocess.STDOUT))

    def add_audio_patch(self):
        if self.model in ["iMac7,1", "iMac8,1"]:
            self.delete_old_binaries(sys_patch_data.DeleteVolumeControl)
            self.add_new_binaries(sys_patch_data.AddVolumeControl, self.constants.audio_path)
        else:
            self.add_new_binaries(sys_patch_data.AddVolumeControlv2, self.constants.audio_v2_path)

    def add_wifi_patch(self):
        print("- Merging Wireless CoreSerices patches")
        utilities.elevated(["rsync", "-r", "-i", "-a", f"{self.constants.legacy_wifi_coreservices}/", self.mount_coreservices], stdout=subprocess.PIPE)
        utilities.process_status(utilities.elevated(["chmod", "-Rf", "755", f"{self.mount_coreservices}/WiFiAgent.app"], stdout=subprocess.PIPE, stderr=subprocess.STDOUT))
        utilities.process_status(utilities.elevated(["chown", "-Rf", "root:wheel", f"{self.mount_coreservices}/WiFiAgent.app"], stdout=subprocess.PIPE, stderr=subprocess.STDOUT))
        print("- Merging Wireless usr/libexec patches")
        utilities.elevated(["rsync", "-r", "-i", "-a", f"{self.constants.legacy_wifi_libexec}/", self.mount_libexec], stdout=subprocess.PIPE)
        utilities.process_status(utilities.elevated(["chmod", "755", f"{self.mount_libexec}/airportd"], stdout=subprocess.PIPE, stderr=subprocess.STDOUT))
        utilities.process_status(utilities.elevated(["chown", "root:wheel", f"{self.mount_libexec}/airportd"], stdout=subprocess.PIPE, stderr=subprocess.STDOUT))
    
    def add_legacy_mux_patch(self):
        self.delete_old_binaries(sys_patch_data.DeleteDemux)
        print("- Merging Legacy Mux Kext patches")
        utilities.process_status(utilities.elevated(["cp", "-R", f"{self.constants.legacy_mux_path}/AppleMuxControl.kext", self.mount_extensions_mux], stdout=subprocess.PIPE, stderr=subprocess.STDOUT))

    def gpu_accel_legacy(self):
        if self.constants.detected_os == self.constants.mojave:
            print("- Installing General Acceleration Kext patches for Mojave")
            self.add_new_binaries(sys_patch_data.AddGeneralAccelMojave, self.constants.legacy_general_path)
        elif self.constants.detected_os == self.constants.catalina:
            print("- Installing General Acceleration Kext patches for Catalina")
            self.add_new_binaries(sys_patch_data.AddGeneralAccelCatalina, self.constants.legacy_general_path)
        elif self.constants.detected_os in [self.constants.big_sur, self.constants.monterey]:
            print("- Installing General Acceleration Kext patches for Big Sur/Monterey")
            self.add_new_binaries(sys_patch_data.AddGeneralAccel, self.constants.legacy_general_path)

    # Nvidia
    def gpu_accel_legacy_nvidia_master(self):
        if self.constants.detected_os in [self.constants.mojave, self.constants.catalina]:
            print("- Installing Nvidia Acceleration Kext patches for Mojave/Catalina")
            self.gpu_accel_legacy()
            self.add_new_binaries(sys_patch_data.AddNvidiaAccelLegacy, self.constants.legacy_nvidia_path)
        elif self.constants.detected_os in [self.constants.big_sur, self.constants.monterey]:
            print("- Installing Nvidia Acceleration Kext patches for Big Sur/Monterey")
            self.delete_old_binaries(sys_patch_data.DeleteNvidiaAccel11)
            self.gpu_accel_legacy()
            self.add_new_binaries(sys_patch_data.AddNvidiaAccel11, self.constants.legacy_nvidia_path)
            if self.constants.detected_os == self.constants.monterey and self.constants.detected_os_minor > 0:
                # Beta 7+ removes NVDAStartup
                self.add_new_binaries(sys_patch_data.AddNvidiaTeslaAccel12, self.constants.legacy_nvidia_kepler_path)
        else:
            print("- Installing basic Nvidia Framebuffer Kext patches for generic OS")
            self.add_new_binaries(sys_patch_data.AddNvidiaBrightness, self.constants.legacy_nvidia_path)

    # AMD/ATI
    def gpu_accel_legacy_ts1_master(self):
        if self.constants.detected_os in [self.constants.mojave, self.constants.catalina]:
            print("- Installing TeraScale 1 Acceleration Kext patches for Mojave/Catalina")
            self.gpu_accel_legacy()
            self.add_new_binaries(sys_patch_data.AddAMDAccelLegacy, self.constants.legacy_amd_path)
        elif self.constants.detected_os in [self.constants.big_sur, self.constants.monterey]:
            print("- Installing TeraScale 1 Acceleration Kext patches for Big Sur/Monterey")
            self.delete_old_binaries(sys_patch_data.DeleteAMDAccel11)
            self.gpu_accel_legacy()
            self.add_new_binaries(sys_patch_data.AddAMDAccel11, self.constants.legacy_amd_path)
        else:
            print("- Installing basic TeraScale 1 Framebuffer Kext patches for generic OS")
            self.add_new_binaries(sys_patch_data.AddAMDBrightness, self.constants.legacy_amd_path)

    def gpu_accel_legacy_ts2_master(self):
        if self.constants.detected_os in [self.constants.mojave, self.constants.catalina] and self.constants.allow_ts2_accel is True:
            print("- Installing TeraScale 2 Acceleration Kext patches for Mojave/Catalina")
            self.gpu_accel_legacy()
            self.add_new_binaries(sys_patch_data.AddAMDAccelLegacy, self.constants.legacy_amd_path)
        elif self.constants.detected_os in [self.constants.big_sur, self.constants.monterey] and self.constants.allow_ts2_accel is True:
            # TODO: Enable for Monterey when acceleration patches proress
            print("- Installing TeraScale 2 Acceleration Kext patches for Big Sur")
            self.delete_old_binaries(sys_patch_data.DeleteAMDAccel11)
            self.delete_old_binaries(sys_patch_data.DeleteAMDAccel11TS2)
            self.gpu_accel_legacy()
            self.add_new_binaries(sys_patch_data.AddAMDAccel11, self.constants.legacy_amd_path)
        else:
            print("- Installing basic TeraScale 2 Framebuffer Kext patches for generic OS")
            self.add_new_binaries(sys_patch_data.AddAMDBrightness, self.constants.legacy_amd_path)

    # Intel
    def gpu_accel_legacy_ironlake_master(self):
        if self.constants.detected_os in [self.constants.mojave, self.constants.catalina]:
            print("- Installing Ironlake Acceleration Kext patches for Mojave/Catalina")
            self.gpu_accel_legacy()
            self.add_new_binaries(sys_patch_data.AddIntelGen1Accel, self.constants.legacy_intel_gen1_path)
        elif self.constants.detected_os in [self.constants.big_sur, self.constants.monterey]:
            print("- Installing Ironlake Acceleration Kext patches for Big Sur/Monterey")
            self.delete_old_binaries(sys_patch_data.DeleteNvidiaAccel11)
            self.gpu_accel_legacy()
            self.add_new_binaries(sys_patch_data.AddIntelGen1Accel, self.constants.legacy_intel_gen1_path)
        else:
            print("- Installing basic Ironlake Framebuffer Kext patches for generic OS")
            self.add_new_binaries(sys_patch_data.AddIntelGen1Accel, self.constants.legacy_intel_gen1_path)

    def gpu_accel_legacy_sandybridge_master(self):
        if self.constants.detected_os in [self.constants.mojave, self.constants.catalina]:
            print("- Installing Sandy Bridge Acceleration Kext patches for Mojave/Catalina")
            self.gpu_accel_legacy()
            self.add_new_binaries(sys_patch_data.AddIntelGen2Accel, self.constants.legacy_intel_gen2_path)
            self.gpu_accel_legacy_sandybridge_board_id()
        elif self.constants.detected_os in [self.constants.big_sur, self.constants.monterey]:
            print("- Installing Sandy Bridge Acceleration Kext patches for Big Sur/Monterey")
            self.delete_old_binaries(sys_patch_data.DeleteNvidiaAccel11)
            self.gpu_accel_legacy()
            self.add_new_binaries(sys_patch_data.AddIntelGen2Accel, self.constants.legacy_intel_gen2_path)
            self.gpu_accel_legacy_sandybridge_board_id()
<<<<<<< HEAD
=======
            self.gpu_accel_legacy_gva()
>>>>>>> ee77f76c
        else:
            print("- Installing basic Sandy Bridge Framebuffer Kext patches for generic OS")
            self.add_new_binaries(sys_patch_data.AddIntelGen2Accel, self.constants.legacy_intel_gen2_path)
            self.gpu_accel_legacy_sandybridge_board_id()
    
    def gpu_accel_legacy_sandybridge_board_id(self):
        if self.computer.reported_board_id in self.constants.sandy_board_id_stock:
            print("- Using stock AppleIntelSNBGraphicsFB")
            self.add_new_binaries(sys_patch_data.AddIntelGen2AccelStock, self.constants.legacy_intel_gen2_path)
            # Rename kext
            utilities.process_status(utilities.elevated(["mv", f"{self.mount_extensions}/AppleIntelSNBGraphicsFB-Clean.kext", f"{self.mount_extensions}/AppleIntelSNBGraphicsFB.kext"], stdout=subprocess.PIPE, stderr=subprocess.STDOUT))
        else:
            # Adjust board ID for spoofs
            print("- Installing modified AppleIntelSNBGraphicsFB")
            self.add_new_binaries(sys_patch_data.AddIntelGen2AccelPatched, self.constants.legacy_intel_gen2_path)
<<<<<<< HEAD

=======
    
>>>>>>> ee77f76c
    def gpu_framebuffer_ivybridge_master(self):
        if self.constants.detected_os == self.constants.monterey:
            print("- Installing IvyBridge Acceleration Kext patches for Monterey")
            self.add_new_binaries(sys_patch_data.AddIntelGen3Accel, self.constants.legacy_intel_gen3_path)
            if self.validate is False:
                print("- Fixing Acceleration in CoreMedia")
                utilities.process_status(subprocess.run(["defaults", "write", "com.apple.coremedia", "hardwareVideoDecoder", "-string", "enable"], stdout=subprocess.PIPE, stderr=subprocess.STDOUT))
            print("- Merging Ivy Bridge Frameworks")
            utilities.elevated(["rsync", "-r", "-i", "-a", f"{self.constants.payload_apple_frameworks_path_accel_ivy}/", self.mount_frameworks], stdout=subprocess.PIPE, stderr=subprocess.STDOUT)
            print("- Merging Ivy Bridge PrivateFrameworks")
            utilities.elevated(["rsync", "-r", "-i", "-a", f"{self.constants.payload_apple_private_frameworks_path_accel_ivy}/", self.mount_private_frameworks], stdout=subprocess.PIPE)
        else:
            print("- Installing basic Ivy Bridge Kext patches for generic OS")
            self.add_new_binaries(sys_patch_data.AddIntelGen3Accel, self.constants.legacy_intel_gen3_path)

    def gpu_framebuffer_kepler_master(self):
        if self.constants.detected_os == self.constants.monterey:
            print("- Installing Kepler Acceleration Kext patches for Monterey")
            self.add_new_binaries(sys_patch_data.AddNvidiaKeplerAccel11, self.constants.legacy_nvidia_kepler_path)
        else:
            print("- Installing Kepler Kext patches for generic OS")
            self.add_new_binaries(sys_patch_data.AddNvidiaKeplerAccel11, self.constants.legacy_nvidia_kepler_path)
    
    def gpu_accel_legacy_gva(self):
        print("- Merging AppleGVA Hardware Accel patches for non-Metal")
        utilities.elevated(["rsync", "-r", "-i", "-a", f"{self.constants.payload_apple_private_frameworks_path_legacy_drm}/", self.mount_private_frameworks], stdout=subprocess.PIPE)

    def gpu_accel_legacy_extended(self):
        print("- Merging general legacy Frameworks")
        utilities.elevated(["rsync", "-r", "-i", "-a", f"{self.constants.payload_apple_frameworks_path_accel}/", self.mount_frameworks], stdout=subprocess.PIPE, stderr=subprocess.STDOUT)
        if self.constants.detected_os > self.constants.big_sur:
            print("- Merging Monterey WebKit patch")
            utilities.elevated(["rsync", "-r", "-i", "-a", f"{self.constants.payload_apple_frameworks_path_accel_ivy}/", self.mount_frameworks], stdout=subprocess.PIPE, stderr=subprocess.STDOUT)

        print("- Merging general legacy PrivateFrameworks")
        utilities.elevated(["rsync", "-r", "-i", "-a", f"{self.constants.payload_apple_private_frameworks_path_accel}/", self.mount_private_frameworks], stdout=subprocess.PIPE)
        if self.constants.detected_os > self.constants.catalina:
            print("- Adding IOHID-Fixup.plist")
            utilities.process_status(
                utilities.elevated(["rsync", "-r", "-i", "-a", f"{self.constants.payload_apple_lauchd_path_accel}/", self.mount_lauchd], stdout=subprocess.PIPE, stderr=subprocess.STDOUT)
            )
            utilities.process_status(utilities.elevated(["chmod", "755", f"{self.mount_lauchd}/IOHID-Fixup.plist"], stdout=subprocess.PIPE, stderr=subprocess.STDOUT))
            utilities.process_status(utilities.elevated(["chown", "root:wheel", f"{self.mount_lauchd}/IOHID-Fixup.plist"], stdout=subprocess.PIPE, stderr=subprocess.STDOUT))
        else:
            print("- Disabling Library Validation")
            utilities.process_status(
                utilities.elevated(
                    ["defaults", "write", "/Library/Preferences/com.apple.security.libraryvalidation.plist", "DisableLibraryValidation", "-bool", "true"],
                    stdout=subprocess.PIPE,
                    stderr=subprocess.STDOUT,
                )
            )

    def gpu_accel_legacy_extended_ts2(self):
        print("- Merging TeraScale 2 legacy Frameworks")
        utilities.elevated(["rsync", "-r", "-i", "-a", f"{self.constants.payload_apple_frameworks_path_accel_ts2}/", self.mount_frameworks], stdout=subprocess.PIPE, stderr=subprocess.STDOUT)

        print("- Merging TeraScale 2 PrivateFrameworks")
        utilities.elevated(["rsync", "-r", "-i", "-a", f"{self.constants.payload_apple_private_frameworks_path_accel_ts2}/", self.mount_private_frameworks], stdout=subprocess.PIPE)
        if self.validate is False:
            print("- Fixing Acceleration in CMIO")
            utilities.process_status(subprocess.run(["defaults", "write", "com.apple.cmio", "CMIO_Unit_Input_ASC.DoNotUseOpenCL", "-bool", "true"], stdout=subprocess.PIPE, stderr=subprocess.STDOUT))

    def patch_root_vol(self):
        print(f"- Running patches for {self.model}")
        # Graphics patches
        if self.nvidia_legacy is True:
            print("- Installing legacy Nvidia Patches")
            if self.constants.detected_os in self.constants.legacy_accel_support:
                print("- Detected supported OS, installing Acceleration Patches")
                self.added_legacy_kexts = True
            else:
                print("- Detected unsupported OS, installing Basic Framebuffer")
            self.gpu_accel_legacy_nvidia_master()

        elif self.kepler_gpu is True:
            print("- Installing Kepler Patches")
            if self.constants.detected_os == self.constants.monterey:
                print("- Detected supported OS, installing Acceleration Patches")
            else:
                print("- Detected unsupported OS, installing Basic Framebuffer")
            self.gpu_framebuffer_kepler_master()

        elif self.amd_ts1 is True:
            print("- Installing legacy TeraScale 1 Patches")
            if self.constants.detected_os in self.constants.legacy_accel_support:
                print("- Detected supported OS, installing Acceleration Patches")
                self.added_legacy_kexts = True
            else:
                print("- Detected unsupported OS, installing Basic Framebuffer")
            self.gpu_accel_legacy_ts1_master()

        elif self.amd_ts2 is True:
            print("- Installing legacy TeraScale 2 Patches")
            if self.constants.detected_os in self.constants.legacy_accel_support:
                print("- Detected supported OS, installing Acceleration Patches")
                self.added_legacy_kexts = True
            else:
                print("- Detected unsupported OS, installing Basic Framebuffer")
            self.gpu_accel_legacy_ts2_master()

        if self.iron_gpu is True:
            print("- Installing legacy Ironlake Patches")
            if self.constants.detected_os in self.constants.legacy_accel_support:
                print("- Detected supported OS, installing Acceleration Patches")
                self.added_legacy_kexts = True
            else:
                print("- Detected unsupported OS, installing Basic Framebuffer")
            self.gpu_accel_legacy_ironlake_master()

        elif self.sandy_gpu is True:
            print("- Installing legacy Sandy Bridge Patches")
            if self.constants.detected_os in self.constants.legacy_accel_support:
                print("- Detected supported OS, installing Acceleration Patches")
                self.added_legacy_kexts = True
            else:
                print("- Detected unsupported OS, installing Basic Framebuffer")
            self.gpu_accel_legacy_sandybridge_master()

        elif self.ivy_gpu is True:
            print("- Installing Ivy Bridge Patches")
            if self.constants.detected_os == self.constants.monterey:
                print("- Detected supported OS, installing Acceleration Patches")
            else:
                print("- Detected unsupported OS, installing Basic Framebuffer")
            self.gpu_framebuffer_ivybridge_master()

        if self.amd_ts2 is True and self.constants.detected_os in self.constants.legacy_accel_support and self.constants.allow_ts2_accel is True:
            # TeraScale 2 patches must be installed after Intel HD3000
            self.add_new_binaries(sys_patch_data.AddAMDAccel11TS2, self.constants.legacy_amd_path_ts2)

        if self.added_legacy_kexts is True and self.constants.detected_os in self.constants.legacy_accel_support:
            self.gpu_accel_legacy_extended()
            if self.amd_ts2 is True and self.constants.allow_ts2_accel is True:
                self.gpu_accel_legacy_extended_ts2()

        # Misc patches
        if self.brightness_legacy is True:
            print("- Installing legacy Brightness Control")
            self.add_brightness_patch()

        if self.legacy_audio is True:
            print("- Fixing Volume Control Support")
            self.add_audio_patch()

        if self.legacy_wifi is True:
            print("- Installing legacy Wireless support")
            self.add_wifi_patch()
        
        if self.legacy_gmux is True:
            print("- Installing Legacy Mux Brightness support")
            self.add_legacy_mux_patch()

        if self.validate is False:
            self.rebuild_snapshot()

    def check_files(self):
        if Path(self.constants.payload_apple_root_path).exists():
            print("- Found Apple Binaries")
            if self.constants.gui_mode is False:
                patch_input = input("Would you like to redownload?(y/n): ")
                if patch_input in {"y", "Y", "yes", "Yes"}:
                    shutil.rmtree(Path(self.constants.payload_apple_root_path))
                    self.download_files()
            else:
                self.download_files()
        else:
            print("- Apple binaries missing")
            self.download_files()

    def download_files(self):
        if self.constants.detected_os == self.constants.monterey:
            os_ver = "12-Monterey"
        elif self.constants.detected_os == self.constants.big_sur:
            os_ver = "11-Big-Sur"
        elif self.constants.detected_os == self.constants.catalina:
            os_ver = "10.15-Catalina"
        elif self.constants.detected_os == self.constants.mojave:
            os_ver = "10.14-Mojave"
        else:
            raise Exception(f"Unsupported OS: {self.constants.detected_os}")
        link = f"{self.constants.url_patcher_support_pkg}{self.constants.patcher_support_pkg_version}/{os_ver}.zip"

        if Path(self.constants.payload_apple_root_path).exists():
            print("- Removing old Apple Binaries folder")
            Path(self.constants.payload_apple_root_path).unlink()
        if Path(self.constants.payload_apple_root_path_zip).exists():
            print("- Removing old Apple Binaries zip")
            Path(self.constants.payload_apple_root_path_zip).unlink()

        local_zip = Path(self.constants.payload_path) / f"{os_ver}.zip"
        if Path(local_zip).exists():
            print(f"- Found local {os_ver} zip, skipping download")
            print(f"- Duplicating into Apple.zip")
            shutil.copy(local_zip, self.constants.payload_apple_root_path_zip)
        else:
            utilities.download_file(link, self.constants.payload_apple_root_path_zip)

        if self.constants.payload_apple_root_path_zip.exists():
            print("- Download completed")
            print("- Unzipping download...")
            try:
                utilities.process_status(subprocess.run(["unzip", self.constants.payload_apple_root_path_zip], stdout=subprocess.PIPE, stderr=subprocess.STDOUT, cwd=self.constants.payload_path))
                print("- Renaming folder")
                os.rename(self.constants.payload_path / Path(os_ver), self.constants.payload_apple_root_path)
                Path(self.constants.payload_apple_root_path_zip).unlink()
                print("- Binaries downloaded to:")
                print(self.constants.payload_path)
                if self.constants.gui_mode is False:
                    input("Press [ENTER] to continue")
            except zipfile.BadZipFile:
                print("- Couldn't unzip")
                return
        else:
            print("- Download failed, please verify the below link works:")
            print(link)
            input("Press [ENTER] to continue")

    def detect_gpus(self):
        gpus = self.constants.computer.gpus
        if self.constants.moj_cat_accel is True:
            non_metal_os = self.constants.high_sierra
        else:
            non_metal_os = self.constants.catalina
        i = 0
        for gpu in gpus:
            if gpu.class_code and gpu.class_code != 0xFFFFFFFF:
                print(f"- Found GPU ({i}): {utilities.friendly_hex(gpu.vendor_id)}:{utilities.friendly_hex(gpu.device_id)}")
                if gpu.arch in [device_probe.NVIDIA.Archs.Tesla, device_probe.NVIDIA.Archs.Fermi]:
                    if self.constants.detected_os > non_metal_os:
                        self.nvidia_legacy = True
                        self.amfi_must_disable = True
                elif gpu.arch == device_probe.NVIDIA.Archs.Kepler:
                    if self.constants.detected_os > self.constants.big_sur:
                        # Kepler drivers were dropped with Beta 7
                        # 12.0 Beta 5: 21.0.0 - 21A5304g
                        # 12.0 Beta 6: 21.1.0 - 21A5506j
                        # 12.0 Beta 7: 21.1.0 - 21A5522h
                        if self.constants.detected_os == self.constants.monterey and self.constants.detected_os_minor > 0:
                            if "21A5506j" not in self.constants.detected_os_build:
                                self.kepler_gpu = True
                                self.supports_metal = True
                elif gpu.arch == device_probe.AMD.Archs.TeraScale_1:
                    if self.constants.detected_os > non_metal_os:
                        self.amd_ts1 = True
                        self.amfi_must_disable = True
                elif gpu.arch == device_probe.AMD.Archs.TeraScale_2:
                    if self.constants.detected_os > non_metal_os:
                        self.amd_ts2 = True
                        self.amfi_must_disable = True
                elif gpu.arch == device_probe.Intel.Archs.Iron_Lake:
                    if self.constants.detected_os > non_metal_os:
                        self.iron_gpu = True
                        self.amfi_must_disable = True
                elif gpu.arch == device_probe.Intel.Archs.Sandy_Bridge:
                    if self.constants.detected_os > non_metal_os:
                        self.sandy_gpu = True
                        self.amfi_must_disable = True
                        self.check_board_id = True
                elif gpu.arch == device_probe.Intel.Archs.Ivy_Bridge:
                    if self.constants.detected_os > self.constants.big_sur:
                        self.ivy_gpu = True
                        self.supports_metal = True
                i += 1
        if self.supports_metal is True:
            # Avoid patching Metal and non-Metal GPUs if both present, prioritize Metal GPU
            # Main concerns are for iMac12,x with Sandy iGPU and Kepler dGPU
            self.nvidia_legacy = False
            self.amd_ts1 = False
            self.amd_ts2 = False
            self.iron_gpu = False
            self.sandy_gpu = False
    
    def detect_demux(self):
        # If GFX0 is missing, assume machine was demuxed
        # -wegnoegpu would also trigger this, so ensure arg is not present
        if not "-wegnoegpu" in (utilities.get_nvram("boot-args") or ""):
            igpu = self.constants.computer.igpu
            dgpu = self.constants.computer.dgpu
            if igpu and not dgpu:
                return True
        return False
            

    def detect_patch_set(self):
        self.detect_gpus()
        if self.model in model_array.LegacyBrightness:
            if self.constants.detected_os > self.constants.catalina:
                self.brightness_legacy = True

        if self.model in ["iMac7,1", "iMac8,1"] or (self.model in model_array.LegacyAudio and utilities.check_kext_loaded("AppleALC", self.constants.detected_os) is False):
            # Special hack for systems with botched GOPs
            # TL;DR: No Boot Screen breaks Lilu, therefore breaking audio
            if self.constants.detected_os > self.constants.catalina:
                self.legacy_audio = True

        if (
            isinstance(self.constants.computer.wifi, device_probe.Broadcom)
            and self.constants.computer.wifi.chipset in [device_probe.Broadcom.Chipsets.AirPortBrcm4331, device_probe.Broadcom.Chipsets.AirPortBrcm43224]
        ) or (isinstance(self.constants.computer.wifi, device_probe.Atheros) and self.constants.computer.wifi.chipset == device_probe.Atheros.Chipsets.AirPortAtheros40):
            if self.constants.detected_os > self.constants.big_sur:
                self.legacy_wifi = True
        
        if self.model in ["MacBookPro5,1", "MacBookPro5,2", "MacBookPro5,3", "MacBookPro8,2", "MacBookPro8,3"]:
            # Sierra uses a legacy GMUX control method needed for dGPU switching on MacBookPro5,x
            # Same method is also used for demuxed machines
            if self.constants.detected_os > self.constants.high_sierra:
                if self.model in ["MacBookPro8,2", "MacBookPro8,3"]:
                    # Ref: https://doslabelectronics.com/Demux.html
                    if self.detect_demux() is True:
                        self.legacy_gmux = True
                else:
                    self.legacy_gmux = True

        utilities.cls()
        print("The following patches will be applied:")
        if self.nvidia_legacy is True:
            print("- Add Legacy Nvidia Tesla Graphics Patch")
        elif self.kepler_gpu is True:
            print("- Add Legacy Nvidia Kepler Graphics Patch")
        elif self.amd_ts1 is True:
            print("- Add Legacy ATI TeraScale 1 Graphics Patch")
        elif self.amd_ts2 is True:
            print("- Add Legacy ATI TeraScale 2 Graphics Patch")
        if self.iron_gpu is True:
            print("- Add Legacy Intel IronLake Graphics Patch")
        elif self.sandy_gpu is True:
            print("- Add Legacy Intel Sandy Bridge Graphics Patch")
        elif self.ivy_gpu is True:
            print("- Add Legacy Intel Ivy Bridge Graphics Patch")
        if self.brightness_legacy is True:
            print("- Add Legacy Brightness Control")
        if self.legacy_audio is True:
            print("- Add legacy Audio Control")
        if self.legacy_wifi is True:
            print("- Add legacy WiFi Control")
        if self.legacy_gmux is True:
            print("- Add Legacy Mux Brightness Control")

        self.no_patch = not any(
            [
                self.nvidia_legacy,
                self.kepler_gpu,
                self.amd_ts1,
                self.amd_ts2,
                self.iron_gpu,
                self.sandy_gpu,
                self.ivy_gpu,
                self.brightness_legacy,
                self.legacy_audio,
                self.legacy_wifi,
                self.legacy_gmux,
            ]
        )

    def verify_patch_allowed(self):
        sip = sip_data.system_integrity_protection.root_patch_sip_big_sur if self.constants.detected_os > self.constants.catalina else sip_data.system_integrity_protection.root_patch_sip_mojave
        if sip == sip_data.system_integrity_protection.root_patch_sip_mojave:
            sip_value = "For Hackintoshes, please set csr-active-config to '03060000' (0x603)\nFor non-OpenCore Macs, please run 'csrutil disable' in RecoveryOS"
        else:
            sip_value = (
                "For Hackintoshes, please set csr-active-config to '030E0000' (0xE03)\nFor non-OpenCore Macs, please run 'csrutil disable' and \n'csrutil authenticated-root disable' in RecoveryOS"
            )
        self.sip_enabled, self.sbm_enabled, self.amfi_enabled, self.fv_enabled, self.dosdude_patched = utilities.patching_status(sip, self.constants.detected_os)
        if self.sip_enabled is True:
            print("\nCannot patch! Please disable System Integrity Protection (SIP).")
            print("Disable SIP in Patcher Settings and Rebuild OpenCore\n")
            print("Ensure the following bits are set for csr-active-config:")
            print("\n".join(sip))
            print(sip_value)

        if self.sbm_enabled is True:
            print("\nCannot patch! Please disable Apple Secure Boot.")
            print("Disable SecureBootModel in Patcher Settings and Rebuild OpenCore")
            print("For Hackintoshes, set SecureBootModel to Disabled")

        if self.fv_enabled is True:
            print("\nCannot patch! Please disable FileVault.")
            print("For OCLP Macs, please rebuild your config with 0.2.5 or newer")
            print("For others, Go to System Preferences -> Security and disable FileVault")

        if self.amfi_enabled is True and self.amfi_must_disable is True:
            print("\nCannot patch! Please disable AMFI.")
            print("For Hackintoshes, please add amfi_get_out_of_my_way=1 to boot-args")

        if self.check_board_id is True and (
            self.computer.reported_board_id not in self.constants.sandy_board_id and
            self.computer.reported_board_id not in self.constants.sandy_board_id_stock
            ):
            print("\nCannot patch! Board ID not supported by AppleIntelSNBGraphicsFB")
            print(f"Detected Board ID: {self.computer.reported_board_id}")
            print("Please ensure your Board ID is listed below:")
            print("\n".join(self.constants.sandy_board_id))
            print("\n".join(self.constants.sandy_board_id_stock))
            self.bad_board_id = True

        if self.dosdude_patched is True:
            print("\nCannot patch! Detected machine has already been patched by another patcher")
            print("Please ensure your install is either clean or patched with OpenCore Legacy Patcher")

        if any(
            [self.sip_enabled, self.sbm_enabled, self.fv_enabled, self.dosdude_patched, self.amfi_enabled if self.amfi_must_disable else False, self.bad_board_id if self.check_board_id else False]
        ):
            return False
        else:
            return True

    # Entry Function
    def start_patch(self):
        print("- Starting Patch Process")
        print(f"- Determinging Required Patch set for Darwin {self.constants.detected_os}")
        self.detect_patch_set()
        if self.no_patch is True:
            change_menu = None
            print("- No Root Patches required for your machine!")
            if self.constants.gui_mode is False:
                input("\nPress [ENTER] to return to the main menu: ")
        elif self.constants.gui_mode is False:
            change_menu = input("Would you like to continue with Root Volume Patching?(y/n): ")
        else:
            change_menu = "y"
            print("Continuing root patching")
        if change_menu in ["y", "Y"]:
            print("- Continuing with Patching")
            print("- Verifying whether Root Patching possible")
            if self.verify_patch_allowed() is True:
                print("- Patcher is capable of patching")
                self.check_files()
                self.find_mount_root_vol(True)
            elif self.constants.gui_mode is False:
                input("\nPress [ENTER] to return to the main menu: ")

        else:
            print("- Returning to main menu")

    def start_unpatch(self):
        print("- Starting Unpatch Process")
        if self.verify_patch_allowed() is True:
            self.find_mount_root_vol(False)
            if self.constants.gui_mode is False:
                input("\nPress [ENTER] to return to the main menu")<|MERGE_RESOLUTION|>--- conflicted
+++ resolved
@@ -397,10 +397,7 @@
             self.gpu_accel_legacy()
             self.add_new_binaries(sys_patch_data.AddIntelGen2Accel, self.constants.legacy_intel_gen2_path)
             self.gpu_accel_legacy_sandybridge_board_id()
-<<<<<<< HEAD
-=======
             self.gpu_accel_legacy_gva()
->>>>>>> ee77f76c
         else:
             print("- Installing basic Sandy Bridge Framebuffer Kext patches for generic OS")
             self.add_new_binaries(sys_patch_data.AddIntelGen2Accel, self.constants.legacy_intel_gen2_path)
@@ -416,11 +413,7 @@
             # Adjust board ID for spoofs
             print("- Installing modified AppleIntelSNBGraphicsFB")
             self.add_new_binaries(sys_patch_data.AddIntelGen2AccelPatched, self.constants.legacy_intel_gen2_path)
-<<<<<<< HEAD
-
-=======
-    
->>>>>>> ee77f76c
+
     def gpu_framebuffer_ivybridge_master(self):
         if self.constants.detected_os == self.constants.monterey:
             print("- Installing IvyBridge Acceleration Kext patches for Monterey")
